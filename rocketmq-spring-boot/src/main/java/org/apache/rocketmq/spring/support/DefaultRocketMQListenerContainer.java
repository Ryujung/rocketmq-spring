/*
 * Licensed to the Apache Software Foundation (ASF) under one or more
 * contributor license agreements.  See the NOTICE file distributed with
 * this work for additional information regarding copyright ownership.
 * The ASF licenses this file to You under the Apache License, Version 2.0
 * (the "License"); you may not use this file except in compliance with
 * the License.  You may obtain a copy of the License at
 *
 *     http://www.apache.org/licenses/LICENSE-2.0
 *
 * Unless required by applicable law or agreed to in writing, software
 * distributed under the License is distributed on an "AS IS" BASIS,
 * WITHOUT WARRANTIES OR CONDITIONS OF ANY KIND, either express or implied.
 * See the License for the specific language governing permissions and
 * limitations under the License.
 */

package org.apache.rocketmq.spring.support;

import java.lang.reflect.Method;
import java.lang.reflect.ParameterizedType;
import java.lang.reflect.Type;
import java.nio.charset.Charset;
import java.util.List;
import java.util.Objects;
import org.apache.rocketmq.client.AccessChannel;
import org.apache.rocketmq.client.consumer.DefaultMQPushConsumer;
import org.apache.rocketmq.client.consumer.MessageSelector;
import org.apache.rocketmq.client.consumer.listener.ConsumeConcurrentlyContext;
import org.apache.rocketmq.client.consumer.listener.ConsumeConcurrentlyStatus;
import org.apache.rocketmq.client.consumer.listener.ConsumeOrderlyContext;
import org.apache.rocketmq.client.consumer.listener.ConsumeOrderlyStatus;
import org.apache.rocketmq.client.consumer.listener.MessageListenerConcurrently;
import org.apache.rocketmq.client.consumer.listener.MessageListenerOrderly;
import org.apache.rocketmq.client.consumer.rebalance.AllocateMessageQueueAveragely;
import org.apache.rocketmq.client.exception.MQClientException;
import org.apache.rocketmq.client.producer.DefaultMQProducer;
import org.apache.rocketmq.client.producer.SendCallback;
import org.apache.rocketmq.client.producer.SendResult;
import org.apache.rocketmq.client.producer.SendStatus;
import org.apache.rocketmq.client.utils.MessageUtil;
import org.apache.rocketmq.common.message.MessageExt;
import org.apache.rocketmq.remoting.RPCHook;
import org.apache.rocketmq.remoting.exception.RemotingException;
import org.apache.rocketmq.spring.annotation.ConsumeMode;
import org.apache.rocketmq.spring.annotation.MessageModel;
import org.apache.rocketmq.spring.annotation.RocketMQMessageListener;
import org.apache.rocketmq.spring.annotation.SelectorType;
import org.apache.rocketmq.spring.core.RocketMQListener;
import org.apache.rocketmq.spring.core.RocketMQPushConsumerLifecycleListener;
import org.apache.rocketmq.spring.core.RocketMQReplyListener;
import org.slf4j.Logger;
import org.slf4j.LoggerFactory;
import org.springframework.aop.framework.AopProxyUtils;
import org.springframework.beans.BeansException;
import org.springframework.beans.factory.InitializingBean;
import org.springframework.context.ApplicationContext;
import org.springframework.context.ApplicationContextAware;
import org.springframework.context.SmartLifecycle;
import org.springframework.core.MethodParameter;
import org.springframework.messaging.Message;
import org.springframework.messaging.MessageHeaders;
import org.springframework.messaging.converter.MessageConversionException;
import org.springframework.messaging.converter.MessageConverter;
import org.springframework.messaging.converter.SmartMessageConverter;
import org.springframework.messaging.support.MessageBuilder;
import org.springframework.util.Assert;
import org.springframework.util.MimeTypeUtils;

@SuppressWarnings("WeakerAccess")
public class DefaultRocketMQListenerContainer implements InitializingBean,
    RocketMQListenerContainer, SmartLifecycle, ApplicationContextAware {
    private final static Logger log = LoggerFactory.getLogger(DefaultRocketMQListenerContainer.class);

    private ApplicationContext applicationContext;

    /**
     * The name of the DefaultRocketMQListenerContainer instance
     */
    private String name;

    private long suspendCurrentQueueTimeMillis = 1000;

    /**
     * Message consume retry strategy<br> -1,no retry,put into DLQ directly<br> 0,broker control retry frequency<br>
     * >0,client control retry frequency.
     */
    private int delayLevelWhenNextConsume = 0;

    private String nameServer;

    private AccessChannel accessChannel = AccessChannel.LOCAL;

    private String consumerGroup;

    private String topic;

    private int consumeThreadMax = 64;

    private String charset = "UTF-8";

    private MessageConverter messageConverter;

    private RocketMQListener rocketMQListener;

    private RocketMQReplyListener rocketMQReplyListener;

    private RocketMQMessageListener rocketMQMessageListener;

    private DefaultMQPushConsumer consumer;

    private Type messageType;

    private MethodParameter methodParameter;

    private boolean running;

    // The following properties came from @RocketMQMessageListener.
    private ConsumeMode consumeMode;
    private SelectorType selectorType;
    private String selectorExpression;
    private MessageModel messageModel;
    private long consumeTimeout;
<<<<<<< HEAD
    private String tlsEnable;
=======
    private int maxReconsumeTimes;
    private int replyTimeout;
>>>>>>> 327ef133

    public long getSuspendCurrentQueueTimeMillis() {
        return suspendCurrentQueueTimeMillis;
    }

    public void setSuspendCurrentQueueTimeMillis(long suspendCurrentQueueTimeMillis) {
        this.suspendCurrentQueueTimeMillis = suspendCurrentQueueTimeMillis;
    }

    public int getDelayLevelWhenNextConsume() {
        return delayLevelWhenNextConsume;
    }

    public void setDelayLevelWhenNextConsume(int delayLevelWhenNextConsume) {
        this.delayLevelWhenNextConsume = delayLevelWhenNextConsume;
    }

    public String getNameServer() {
        return nameServer;
    }

    public void setNameServer(String nameServer) {
        this.nameServer = nameServer;
    }

    public AccessChannel getAccessChannel() {
        return accessChannel;
    }

    public void setAccessChannel(AccessChannel accessChannel) {
        this.accessChannel = accessChannel;
    }

    public String getConsumerGroup() {
        return consumerGroup;
    }

    public void setConsumerGroup(String consumerGroup) {
        this.consumerGroup = consumerGroup;
    }

    public String getTopic() {
        return topic;
    }

    public void setTopic(String topic) {
        this.topic = topic;
    }

    public int getConsumeThreadMax() {
        return consumeThreadMax;
    }

    public String getCharset() {
        return charset;
    }

    public void setCharset(String charset) {
        this.charset = charset;
    }

    public MessageConverter getMessageConverter() {
        return messageConverter;
    }

    public DefaultRocketMQListenerContainer setMessageConverter(MessageConverter messageConverter) {
        this.messageConverter = messageConverter;
        return this;
    }

    public RocketMQListener getRocketMQListener() {
        return rocketMQListener;
    }

    public void setRocketMQListener(RocketMQListener rocketMQListener) {
        this.rocketMQListener = rocketMQListener;
    }

    public RocketMQReplyListener getRocketMQReplyListener() {
        return rocketMQReplyListener;
    }

    public void setRocketMQReplyListener(RocketMQReplyListener rocketMQReplyListener) {
        this.rocketMQReplyListener = rocketMQReplyListener;
    }

    public RocketMQMessageListener getRocketMQMessageListener() {
        return rocketMQMessageListener;
    }

    public void setRocketMQMessageListener(RocketMQMessageListener anno) {
        this.rocketMQMessageListener = anno;

        this.consumeMode = anno.consumeMode();
        this.consumeThreadMax = anno.consumeThreadMax();
        this.messageModel = anno.messageModel();
        this.selectorType = anno.selectorType();
        this.selectorExpression = anno.selectorExpression();
        this.consumeTimeout = anno.consumeTimeout();
<<<<<<< HEAD
        this.tlsEnable = anno.tlsEnable();
=======
        this.maxReconsumeTimes = anno.maxReconsumeTimes();
        this.replyTimeout = anno.replyTimeout();
>>>>>>> 327ef133
    }

    public ConsumeMode getConsumeMode() {
        return consumeMode;
    }

    public SelectorType getSelectorType() {
        return selectorType;
    }

    public void setSelectorExpression(String selectorExpression) {
        this.selectorExpression = selectorExpression;
    }

    public String getSelectorExpression() {
        return selectorExpression;
    }

    public MessageModel getMessageModel() {
        return messageModel;
    }

    public String getTlsEnable() {
        return tlsEnable;
    }

    public void setTlsEnable(String tlsEnable) {
        this.tlsEnable = tlsEnable;
    }

    public DefaultMQPushConsumer getConsumer() {
        return consumer;
    }

    public void setConsumer(DefaultMQPushConsumer consumer) {
        this.consumer = consumer;
    }

    @Override
    public void destroy() {
        this.setRunning(false);
        if (Objects.nonNull(consumer)) {
            consumer.shutdown();
        }
        log.info("container destroyed, {}", this.toString());
    }

    @Override
    public boolean isAutoStartup() {
        return true;
    }

    @Override
    public void stop(Runnable callback) {
        stop();
        callback.run();
    }

    @Override
    public void start() {
        if (this.isRunning()) {
            throw new IllegalStateException("container already running. " + this.toString());
        }

        try {
            consumer.start();
        } catch (MQClientException e) {
            throw new IllegalStateException("Failed to start RocketMQ push consumer", e);
        }
        this.setRunning(true);

        log.info("running container: {}", this.toString());
    }

    @Override
    public void stop() {
        if (this.isRunning()) {
            if (Objects.nonNull(consumer)) {
                consumer.shutdown();
            }
            setRunning(false);
        }
    }

    @Override
    public boolean isRunning() {
        return running;
    }

    private void setRunning(boolean running) {
        this.running = running;
    }

    @Override
    public int getPhase() {
        // Returning Integer.MAX_VALUE only suggests that
        // we will be the first bean to shutdown and last bean to start
        return Integer.MAX_VALUE;
    }

    @Override
    public void afterPropertiesSet() throws Exception {
        initRocketMQPushConsumer();

        this.messageType = getMessageType();
        this.methodParameter = getMethodParameter();
        log.debug("RocketMQ messageType: {}", messageType);
    }

    @Override
    public void setApplicationContext(ApplicationContext applicationContext) throws BeansException {
        this.applicationContext = applicationContext;
    }

    @Override
    public String toString() {
        return "DefaultRocketMQListenerContainer{" +
                "consumerGroup='" + consumerGroup + '\'' +
                ", nameServer='" + nameServer + '\'' +
                ", topic='" + topic + '\'' +
                ", consumeMode=" + consumeMode +
                ", selectorType=" + selectorType +
                ", selectorExpression='" + selectorExpression + '\'' +
                ", messageModel=" + messageModel + '\'' +
                ", tlsEnable=" + tlsEnable +
                '}';
    }

    public void setName(String name) {
        this.name = name;
    }

    public class DefaultMessageListenerConcurrently implements MessageListenerConcurrently {

        @SuppressWarnings("unchecked")
        @Override
        public ConsumeConcurrentlyStatus consumeMessage(List<MessageExt> msgs, ConsumeConcurrentlyContext context) {
            for (MessageExt messageExt : msgs) {
                log.debug("received msg: {}", messageExt);
                try {
                    long now = System.currentTimeMillis();
                    handleMessage(messageExt);
                    long costTime = System.currentTimeMillis() - now;
                    log.debug("consume {} cost: {} ms", messageExt.getMsgId(), costTime);
                } catch (Exception e) {
                    log.warn("consume message failed. messageId:{}, topic:{}, reconsumeTimes:{}", messageExt.getMsgId(), messageExt.getTopic(), messageExt.getReconsumeTimes(), e);
                    context.setDelayLevelWhenNextConsume(delayLevelWhenNextConsume);
                    return ConsumeConcurrentlyStatus.RECONSUME_LATER;
                }
            }

            return ConsumeConcurrentlyStatus.CONSUME_SUCCESS;
        }
    }

    public class DefaultMessageListenerOrderly implements MessageListenerOrderly {

        @SuppressWarnings("unchecked")
        @Override
        public ConsumeOrderlyStatus consumeMessage(List<MessageExt> msgs, ConsumeOrderlyContext context) {
            for (MessageExt messageExt : msgs) {
                log.debug("received msg: {}", messageExt);
                try {
                    long now = System.currentTimeMillis();
                    handleMessage(messageExt);
                    long costTime = System.currentTimeMillis() - now;
                    log.debug("consume {} cost: {} ms", messageExt.getMsgId(), costTime);
                } catch (Exception e) {
                    log.warn("consume message failed. messageId:{}, topic:{}, reconsumeTimes:{}", messageExt.getMsgId(), messageExt.getTopic(), messageExt.getReconsumeTimes(), e);
                    context.setSuspendCurrentQueueTimeMillis(suspendCurrentQueueTimeMillis);
                    return ConsumeOrderlyStatus.SUSPEND_CURRENT_QUEUE_A_MOMENT;
                }
            }

            return ConsumeOrderlyStatus.SUCCESS;
        }
    }

    private void handleMessage(
        MessageExt messageExt) throws MQClientException, RemotingException, InterruptedException {
        if (rocketMQListener != null) {
            rocketMQListener.onMessage(doConvertMessage(messageExt));
        } else if (rocketMQReplyListener != null) {
            Object replyContent = rocketMQReplyListener.onMessage(doConvertMessage(messageExt));
            Message<?> message = MessageBuilder.withPayload(replyContent).build();

            org.apache.rocketmq.common.message.Message replyMessage = MessageUtil.createReplyMessage(messageExt, convertToBytes(message));
            DefaultMQProducer producer = consumer.getDefaultMQPushConsumerImpl().getmQClientFactory().getDefaultMQProducer();
            producer.setSendMsgTimeout(replyTimeout);
            producer.send(replyMessage, new SendCallback() {
                @Override public void onSuccess(SendResult sendResult) {
                    if (sendResult.getSendStatus() != SendStatus.SEND_OK) {
                        log.error("Consumer replies message failed. SendStatus: {}", sendResult.getSendStatus());
                    } else {
                        log.debug("Consumer replies message success.");
                    }
                }

                @Override public void onException(Throwable e) {
                    log.error("Consumer replies message failed. error: {}", e.getLocalizedMessage());
                }
            });
        }
    }

    private byte[] convertToBytes(Message<?> message) {
        Message<?> messageWithSerializedPayload = doConvert(message.getPayload(), message.getHeaders());
        Object payloadObj = messageWithSerializedPayload.getPayload();
        byte[] payloads;
        try {
            if (null == payloadObj) {
                throw new RuntimeException("the message cannot be empty");
            }
            if (payloadObj instanceof String) {
                payloads = ((String) payloadObj).getBytes(Charset.forName(charset));
            } else if (payloadObj instanceof byte[]) {
                payloads = (byte[]) messageWithSerializedPayload.getPayload();
            } else {
                String jsonObj = (String) this.messageConverter.fromMessage(messageWithSerializedPayload, payloadObj.getClass());
                if (null == jsonObj) {
                    throw new RuntimeException(String.format(
                        "empty after conversion [messageConverter:%s,payloadClass:%s,payloadObj:%s]",
                        this.messageConverter.getClass(), payloadObj.getClass(), payloadObj));
                }
                payloads = jsonObj.getBytes(Charset.forName(charset));
            }
        } catch (Exception e) {
            throw new RuntimeException("convert to bytes failed.", e);
        }
        return payloads;
    }

    private Message<?> doConvert(Object payload, MessageHeaders headers) {
        Message<?> message = this.messageConverter instanceof SmartMessageConverter ?
            ((SmartMessageConverter) this.messageConverter).toMessage(payload, headers, null) :
            this.messageConverter.toMessage(payload, headers);
        if (message == null) {
            String payloadType = payload.getClass().getName();
            Object contentType = headers != null ? headers.get(MessageHeaders.CONTENT_TYPE) : null;
            throw new MessageConversionException("Unable to convert payload with type='" + payloadType +
                "', contentType='" + contentType + "', converter=[" + this.messageConverter + "]");
        }
        MessageBuilder<?> builder = MessageBuilder.fromMessage(message);
        builder.setHeaderIfAbsent(MessageHeaders.CONTENT_TYPE, MimeTypeUtils.TEXT_PLAIN);
        return builder.build();
    }

    @SuppressWarnings("unchecked")
    private Object doConvertMessage(MessageExt messageExt) {
        if (Objects.equals(messageType, MessageExt.class) || Objects.equals(messageType, org.apache.rocketmq.common.message.Message.class)) {
            return messageExt;
        } else {
            String str = new String(messageExt.getBody(), Charset.forName(charset));
            if (Objects.equals(messageType, String.class)) {
                return str;
            } else {
                // If msgType not string, use objectMapper change it.
                try {
                    if (messageType instanceof Class) {
                        //if the messageType has not Generic Parameter
                        return this.getMessageConverter().fromMessage(MessageBuilder.withPayload(str).build(), (Class<?>) messageType);
                    } else {
                        //if the messageType has Generic Parameter, then use SmartMessageConverter#fromMessage with third parameter "conversionHint".
                        //we have validate the MessageConverter is SmartMessageConverter in this#getMethodParameter.
                        return ((SmartMessageConverter) this.getMessageConverter()).fromMessage(MessageBuilder.withPayload(str).build(), (Class<?>) ((ParameterizedType) messageType).getRawType(), methodParameter);
                    }
                } catch (Exception e) {
                    log.info("convert failed. str:{}, msgType:{}", str, messageType);
                    throw new RuntimeException("cannot convert message to " + messageType, e);
                }
            }
        }
    }

    private MethodParameter getMethodParameter() {
        Class<?> targetClass;
        if (rocketMQListener != null) {
            targetClass = AopProxyUtils.ultimateTargetClass(rocketMQListener);
        } else {
            targetClass = AopProxyUtils.ultimateTargetClass(rocketMQReplyListener);
        }
        Type messageType = this.getMessageType();
        Class clazz = null;
        if (messageType instanceof ParameterizedType && messageConverter instanceof SmartMessageConverter) {
            clazz = (Class) ((ParameterizedType) messageType).getRawType();
        } else if (messageType instanceof Class) {
            clazz = (Class) messageType;
        } else {
            throw new RuntimeException("parameterType:" + messageType + " of onMessage method is not supported");
        }
        try {
            final Method method = targetClass.getMethod("onMessage", clazz);
            return new MethodParameter(method, 0);
        } catch (NoSuchMethodException e) {
            e.printStackTrace();
            throw new RuntimeException("parameterType:" + messageType + " of onMessage method is not supported");
        }
    }

    private Type getMessageType() {
        Class<?> targetClass;
        if (rocketMQListener != null) {
            targetClass = AopProxyUtils.ultimateTargetClass(rocketMQListener);
        } else {
            targetClass = AopProxyUtils.ultimateTargetClass(rocketMQReplyListener);
        }
        Type matchedGenericInterface = null;
        while (Objects.nonNull(targetClass)) {
            Type[] interfaces = targetClass.getGenericInterfaces();
            if (Objects.nonNull(interfaces)) {
                for (Type type : interfaces) {
                    if (type instanceof ParameterizedType &&
                        (Objects.equals(((ParameterizedType) type).getRawType(), RocketMQListener.class) || Objects.equals(((ParameterizedType) type).getRawType(), RocketMQReplyListener.class))) {
                        matchedGenericInterface = type;
                        break;
                    }
                }
            }
            targetClass = targetClass.getSuperclass();
        }
        if (Objects.isNull(matchedGenericInterface)) {
            return Object.class;
        }

        Type[] actualTypeArguments = ((ParameterizedType) matchedGenericInterface).getActualTypeArguments();
        if (Objects.nonNull(actualTypeArguments) && actualTypeArguments.length > 0) {
            return actualTypeArguments[0];
        }
        return Object.class;
    }

    private void initRocketMQPushConsumer() throws MQClientException {
        if (rocketMQListener == null && rocketMQReplyListener == null) {
            throw new IllegalArgumentException("Property 'rocketMQListener' or 'rocketMQReplyListener' is required");
        }
        Assert.notNull(consumerGroup, "Property 'consumerGroup' is required");
        Assert.notNull(nameServer, "Property 'nameServer' is required");
        Assert.notNull(topic, "Property 'topic' is required");

        RPCHook rpcHook = RocketMQUtil.getRPCHookByAkSk(applicationContext.getEnvironment(),
            this.rocketMQMessageListener.accessKey(), this.rocketMQMessageListener.secretKey());
        boolean enableMsgTrace = rocketMQMessageListener.enableMsgTrace();
        if (Objects.nonNull(rpcHook)) {
            consumer = new DefaultMQPushConsumer(consumerGroup, rpcHook, new AllocateMessageQueueAveragely(),
                enableMsgTrace, this.applicationContext.getEnvironment().
                resolveRequiredPlaceholders(this.rocketMQMessageListener.customizedTraceTopic()));
            consumer.setVipChannelEnabled(false);
        } else {
            log.debug("Access-key or secret-key not configure in " + this + ".");
            consumer = new DefaultMQPushConsumer(consumerGroup, enableMsgTrace,
                this.applicationContext.getEnvironment().
                    resolveRequiredPlaceholders(this.rocketMQMessageListener.customizedTraceTopic()));
        }
        
        consumer.setInstanceName(RocketMQUtil.getInstanceName(nameServer));

        String customizedNameServer = this.applicationContext.getEnvironment().resolveRequiredPlaceholders(this.rocketMQMessageListener.nameServer());
        if (customizedNameServer != null) {
            consumer.setNamesrvAddr(customizedNameServer);
        } else {
            consumer.setNamesrvAddr(nameServer);
        }
        if (accessChannel != null) {
            consumer.setAccessChannel(accessChannel);
        }
        consumer.setConsumeThreadMax(consumeThreadMax);
        if (consumeThreadMax < consumer.getConsumeThreadMin()) {
            consumer.setConsumeThreadMin(consumeThreadMax);
        }
        consumer.setConsumeTimeout(consumeTimeout);
        consumer.setMaxReconsumeTimes(maxReconsumeTimes);
        switch (messageModel) {
            case BROADCASTING:
                consumer.setMessageModel(org.apache.rocketmq.common.protocol.heartbeat.MessageModel.BROADCASTING);
                break;
            case CLUSTERING:
                consumer.setMessageModel(org.apache.rocketmq.common.protocol.heartbeat.MessageModel.CLUSTERING);
                break;
            default:
                throw new IllegalArgumentException("Property 'messageModel' was wrong.");
        }

        switch (selectorType) {
            case TAG:
                consumer.subscribe(topic, selectorExpression);
                break;
            case SQL92:
                consumer.subscribe(topic, MessageSelector.bySql(selectorExpression));
                break;
            default:
                throw new IllegalArgumentException("Property 'selectorType' was wrong.");
        }

        switch (consumeMode) {
            case ORDERLY:
                consumer.setMessageListener(new DefaultMessageListenerOrderly());
                break;
            case CONCURRENTLY:
                consumer.setMessageListener(new DefaultMessageListenerConcurrently());
                break;
            default:
                throw new IllegalArgumentException("Property 'consumeMode' was wrong.");
        }

        //if String is not is equal "true" TLS mode will represent the as default value false
        consumer.setUseTLS(new Boolean(tlsEnable));

        if (rocketMQListener instanceof RocketMQPushConsumerLifecycleListener) {
            ((RocketMQPushConsumerLifecycleListener) rocketMQListener).prepareStart(consumer);
        } else if (rocketMQReplyListener instanceof RocketMQPushConsumerLifecycleListener) {
            ((RocketMQPushConsumerLifecycleListener) rocketMQReplyListener).prepareStart(consumer);
        }

    }

}<|MERGE_RESOLUTION|>--- conflicted
+++ resolved
@@ -121,12 +121,9 @@
     private String selectorExpression;
     private MessageModel messageModel;
     private long consumeTimeout;
-<<<<<<< HEAD
-    private String tlsEnable;
-=======
     private int maxReconsumeTimes;
     private int replyTimeout;
->>>>>>> 327ef133
+    private String tlsEnable;
 
     public long getSuspendCurrentQueueTimeMillis() {
         return suspendCurrentQueueTimeMillis;
@@ -226,12 +223,9 @@
         this.selectorType = anno.selectorType();
         this.selectorExpression = anno.selectorExpression();
         this.consumeTimeout = anno.consumeTimeout();
-<<<<<<< HEAD
-        this.tlsEnable = anno.tlsEnable();
-=======
         this.maxReconsumeTimes = anno.maxReconsumeTimes();
         this.replyTimeout = anno.replyTimeout();
->>>>>>> 327ef133
+        this.tlsEnable = anno.tlsEnable();
     }
 
     public ConsumeMode getConsumeMode() {
@@ -349,15 +343,15 @@
     @Override
     public String toString() {
         return "DefaultRocketMQListenerContainer{" +
-                "consumerGroup='" + consumerGroup + '\'' +
-                ", nameServer='" + nameServer + '\'' +
-                ", topic='" + topic + '\'' +
-                ", consumeMode=" + consumeMode +
-                ", selectorType=" + selectorType +
-                ", selectorExpression='" + selectorExpression + '\'' +
+            "consumerGroup='" + consumerGroup + '\'' +
+            ", nameServer='" + nameServer + '\'' +
+            ", topic='" + topic + '\'' +
+            ", consumeMode=" + consumeMode +
+            ", selectorType=" + selectorType +
+            ", selectorExpression='" + selectorExpression + '\'' +
                 ", messageModel=" + messageModel + '\'' +
                 ", tlsEnable=" + tlsEnable +
-                '}';
+            '}';
     }
 
     public void setName(String name) {
